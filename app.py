from pathlib import Path
from typing import Dict, List, Optional

from flask import Flask, jsonify, render_template, request
from werkzeug.utils import secure_filename

BASE_DIR = Path(__file__).resolve().parent
UPLOAD_DIR = BASE_DIR / "uploads"
APPDATA_DIR = BASE_DIR / "appdata"
<<<<<<< HEAD
=======

CATEGORY_TITLES: Dict[str, str] = {
    "solutions": "Solution",
    "problems": "Problems",
    "submissions": "Student Submissions",
}
>>>>>>> f6e0a2b5

app = Flask(__name__)

# Application state
uploaded_files: Dict[str, List[str]] = {
    "solutions": [],
    "problems": [],
    "submissions": [],
}
status_message: str = "Idle"
max_concurrent: int = 1
nitpickiness_level: int = 3
grading_notes: str = ""
assignment_title: str = ""


@app.route("/")
def index():
    appdata_files = _gather_appdata_files()
    return render_template(
        "index.html",
        status=status_message,
        files=uploaded_files,
        appdata_files=appdata_files,
        max_concurrent=max_concurrent,
        nitpickiness=nitpickiness_level,
        grading_notes=grading_notes,
        assignment_title=assignment_title,
    )


def _ensure_category(category: str, base_dir: Optional[Path] = None) -> Path:
    if category not in uploaded_files:
        raise ValueError(f"Unsupported category: {category}")
    root = base_dir if base_dir is not None else UPLOAD_DIR
    root.mkdir(parents=True, exist_ok=True)
    path = root / category
    path.mkdir(parents=True, exist_ok=True)
    return path


def _gather_appdata_files() -> Dict[str, Dict[str, object]]:
    data: Dict[str, Dict[str, object]] = {}
    for category, title in CATEGORY_TITLES.items():
        folder = APPDATA_DIR / title
        exists = folder.is_dir()
        if exists:
            files = [
                item.name
                for item in sorted(folder.iterdir(), key=lambda p: p.name.lower())
                if item.is_file()
            ]
        else:
            files = []
        data[category] = {"files": files, "exists": exists}
    return data


@app.route("/state")
def get_state():
    return jsonify(
        {
            "status": status_message,
            "files": uploaded_files,
            "appdataFiles": _gather_appdata_files(),
            "maxConcurrent": max_concurrent,
            "nitpickiness": nitpickiness_level,
            "gradingNotes": grading_notes,
            "assignmentTitle": assignment_title,
        }
    )


@app.route("/upload/<category>", methods=["POST"])
def upload(category: str):
<<<<<<< HEAD
    if category not in uploaded_files:
        return jsonify({"message": f"Unsupported category: {category}."}), 404

    title = (request.form.get("title", "") or "").strip()
    if not title:
        return jsonify({"message": "A title is required."}), 400

    safe_title = secure_filename(title)
    if not safe_title:
        return jsonify({"message": "Title must include letters or numbers after removing unsafe characters."}), 400

=======
    global assignment_title
    target_dir = _ensure_category(category)
>>>>>>> f6e0a2b5
    uploaded_files[category].clear()

    files = request.files.getlist("files")
    if not files:
        return jsonify({"message": "No files uploaded."}), 400

<<<<<<< HEAD
    submission_root = APPDATA_DIR / safe_title
    target_dir = _ensure_category(category, submission_root)
=======
    title = request.form.get("assignmentTitle")
    if isinstance(title, str):
        assignment_title = title
>>>>>>> f6e0a2b5

    stored = []
    for file_storage in files:
        filename = secure_filename(file_storage.filename)
        if not filename:
            continue
        filepath = target_dir / filename
        file_storage.save(filepath)
        stored.append(filename)

    if not stored:
        return jsonify({"message": "No valid files uploaded."}), 400

    uploaded_files[category] = stored
    return jsonify({"message": "Files uploaded successfully.", "files": stored})


@app.route("/clear/<category>", methods=["POST"])
def clear(category: str):
    target_dir = _ensure_category(category)
    for item in target_dir.iterdir():
        if item.is_file():
            item.unlink()
    uploaded_files[category].clear()
    return jsonify({"message": "Cleared."})


@app.route("/action/generate-solution", methods=["POST"])
def action_generate_solution():
    global status_message
    status_message = "Generating solution"
    return jsonify({"status": status_message})


@app.route("/action/grade-submission", methods=["POST"])
def action_grade_submission():
    global status_message
    status_message = "Grading submission"
    return jsonify({"status": status_message})


@app.route("/settings/concurrency", methods=["POST"])
def update_concurrency():
    global max_concurrent
    payload = request.get_json(silent=True) or {}
    value = payload.get("maxConcurrent")
    if not isinstance(value, int) or not (1 <= value <= 10):
        return jsonify({"message": "maxConcurrent must be an integer between 1 and 10."}), 400
    max_concurrent = value
    return jsonify({"message": "Updated.", "maxConcurrent": max_concurrent})


@app.route("/settings/nitpickiness", methods=["POST"])
def update_nitpickiness():
    global nitpickiness_level
    payload = request.get_json(silent=True) or {}
    value = payload.get("level")
    if not isinstance(value, int) or not (1 <= value <= 5):
        return jsonify({"message": "level must be an integer between 1 and 5."}), 400
    nitpickiness_level = value
    return jsonify({"message": "Updated.", "nitpickiness": nitpickiness_level})


@app.route("/settings/notes", methods=["POST"])
def update_notes():
    global grading_notes
    payload = request.get_json(silent=True) or {}
    notes = payload.get("notes", "")
    if not isinstance(notes, str):
        return jsonify({"message": "notes must be a string."}), 400
    grading_notes = notes
    return jsonify({"message": "Updated.", "gradingNotes": grading_notes})


if __name__ == "__main__":
    app.run(debug=True)<|MERGE_RESOLUTION|>--- conflicted
+++ resolved
@@ -7,15 +7,6 @@
 BASE_DIR = Path(__file__).resolve().parent
 UPLOAD_DIR = BASE_DIR / "uploads"
 APPDATA_DIR = BASE_DIR / "appdata"
-<<<<<<< HEAD
-=======
-
-CATEGORY_TITLES: Dict[str, str] = {
-    "solutions": "Solution",
-    "problems": "Problems",
-    "submissions": "Student Submissions",
-}
->>>>>>> f6e0a2b5
 
 app = Flask(__name__)
 
@@ -91,7 +82,6 @@
 
 @app.route("/upload/<category>", methods=["POST"])
 def upload(category: str):
-<<<<<<< HEAD
     if category not in uploaded_files:
         return jsonify({"message": f"Unsupported category: {category}."}), 404
 
@@ -103,24 +93,14 @@
     if not safe_title:
         return jsonify({"message": "Title must include letters or numbers after removing unsafe characters."}), 400
 
-=======
-    global assignment_title
-    target_dir = _ensure_category(category)
->>>>>>> f6e0a2b5
     uploaded_files[category].clear()
 
     files = request.files.getlist("files")
     if not files:
         return jsonify({"message": "No files uploaded."}), 400
 
-<<<<<<< HEAD
     submission_root = APPDATA_DIR / safe_title
     target_dir = _ensure_category(category, submission_root)
-=======
-    title = request.form.get("assignmentTitle")
-    if isinstance(title, str):
-        assignment_title = title
->>>>>>> f6e0a2b5
 
     stored = []
     for file_storage in files:
